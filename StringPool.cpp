//
// Copyright 2006 The Android Open Source Project
//
// Build resource files from raw assets.
//
#include "StringPool.h"

#include <utils/ByteOrder.h>
#include <utils/SortedVector.h>

#include <algorithm>

#include "ResourceTable.h"

// SSIZE: mingw does not have signed size_t == ssize_t.
#if HAVE_PRINTF_ZD
#  define ZD "%zd"
#  define ZD_TYPE ssize_t
#  define SSIZE(x) x
#else
#  define ZD "%ld"
#  define ZD_TYPE long
#  define SSIZE(x) (signed size_t)x
#endif

// Set to true for noisy debug output.
static const bool kIsDebug = false;

<<<<<<< HEAD
=======
#if __cplusplus >= 201103L
>>>>>>> f8b2ac17
void strcpy16_htod(char16_t* dst, const char16_t* src)
{
    while (*src) {
        char16_t s = htods(*src);
        *dst++ = s;
        src++;
    }
    *dst = 0;
}
#endif

void strcpy16_htod(uint16_t* dst, const char16_t* src)
{
    while (*src) {
        uint16_t s = htods(static_cast<uint16_t>(*src));
        *dst++ = s;
        src++;
    }
    *dst = 0;
}

void printStringPool(const ResStringPool* pool)
{
    if (pool->getError() == NO_INIT) {
        printf("String pool is unitialized.\n");
        return;
    } else if (pool->getError() != NO_ERROR) {
        printf("String pool is corrupt/invalid.\n");
        return;
    }

    SortedVector<const void*> uniqueStrings;
    const size_t N = pool->size();
    for (size_t i=0; i<N; i++) {
        size_t len;
        if (pool->isUTF8()) {
            uniqueStrings.add(pool->string8At(i, &len));
        } else {
            uniqueStrings.add(pool->stringAt(i, &len));
        }
    }

    printf("String pool of " ZD " unique %s %s strings, " ZD " entries and "
            ZD " styles using " ZD " bytes:\n",
            (ZD_TYPE)uniqueStrings.size(), pool->isUTF8() ? "UTF-8" : "UTF-16",
            pool->isSorted() ? "sorted" : "non-sorted",
            (ZD_TYPE)N, (ZD_TYPE)pool->styleCount(), (ZD_TYPE)pool->bytes());

    const size_t NS = pool->size();
    for (size_t s=0; s<NS; s++) {
        String8 str = pool->string8ObjectAt(s);
        printf("String #" ZD ": %s\n", (ZD_TYPE) s, str.string());
    }
}

String8 StringPool::entry::makeConfigsString() const {
    String8 configStr(configTypeName);
    if (configStr.size() > 0) configStr.append(" ");
    if (configs.size() > 0) {
        for (size_t j=0; j<configs.size(); j++) {
            if (j > 0) configStr.append(", ");
            configStr.append(configs[j].toString());
        }
    } else {
        configStr = "(none)";
    }
    return configStr;
}

int StringPool::entry::compare(const entry& o) const {
    // Strings with styles go first, to reduce the size of the styles array.
    // We don't care about the relative order of these strings.
    if (hasStyles) {
        return o.hasStyles ? 0 : -1;
    }
    if (o.hasStyles) {
        return 1;
    }

    // Sort unstyled strings by type, then by logical configuration.
    int comp = configTypeName.compare(o.configTypeName);
    if (comp != 0) {
        return comp;
    }
    const size_t LHN = configs.size();
    const size_t RHN = o.configs.size();
    size_t i=0;
    while (i < LHN && i < RHN) {
        comp = configs[i].compareLogical(o.configs[i]);
        if (comp != 0) {
            return comp;
        }
        i++;
    }
    if (LHN < RHN) return -1;
    else if (LHN > RHN) return 1;
    return 0;
}

StringPool::StringPool(bool utf8) :
        mUTF8(utf8), mValues(-1)
{
}

ssize_t StringPool::add(const String16& value, const Vector<entry_style_span>& spans,
        const String8* configTypeName, const ResTable_config* config)
{
    ssize_t res = add(value, false, configTypeName, config);
    if (res >= 0) {
        addStyleSpans(res, spans);
    }
    return res;
}

ssize_t StringPool::add(const String16& value,
        bool mergeDuplicates, const String8* configTypeName, const ResTable_config* config)
{
    ssize_t vidx = mValues.indexOfKey(value);
    ssize_t pos = vidx >= 0 ? mValues.valueAt(vidx) : -1;
    ssize_t eidx = pos >= 0 ? mEntryArray.itemAt(pos) : -1;
    if (eidx < 0) {
        eidx = mEntries.add(entry(value));
        if (eidx < 0) {
            fprintf(stderr, "Failure adding string %s\n", String8(value).string());
            return eidx;
        }
    }

    if (configTypeName != NULL) {
        entry& ent = mEntries.editItemAt(eidx);
        if (kIsDebug) {
            printf("*** adding config type name %s, was %s\n",
                    configTypeName->string(), ent.configTypeName.string());
        }
        if (ent.configTypeName.size() <= 0) {
            ent.configTypeName = *configTypeName;
        } else if (ent.configTypeName != *configTypeName) {
            ent.configTypeName = " ";
        }
    }

    if (config != NULL) {
        // Add this to the set of configs associated with the string.
        entry& ent = mEntries.editItemAt(eidx);
        size_t addPos;
        for (addPos=0; addPos<ent.configs.size(); addPos++) {
            int cmp = ent.configs.itemAt(addPos).compareLogical(*config);
            if (cmp >= 0) {
                if (cmp > 0) {
                    if (kIsDebug) {
                        printf("*** inserting config: %s\n", config->toString().string());
                    }
                    ent.configs.insertAt(*config, addPos);
                }
                break;
            }
        }
        if (addPos >= ent.configs.size()) {
            if (kIsDebug) {
                printf("*** adding config: %s\n", config->toString().string());
            }
            ent.configs.add(*config);
        }
    }

    const bool first = vidx < 0;
    const bool styled = (pos >= 0 && (size_t)pos < mEntryStyleArray.size()) ?
        mEntryStyleArray[pos].spans.size() : 0;
    if (first || styled || !mergeDuplicates) {
        pos = mEntryArray.add(eidx);
        if (first) {
            vidx = mValues.add(value, pos);
        }
        entry& ent = mEntries.editItemAt(eidx);
        ent.indices.add(pos);
    }

    if (kIsDebug) {
        printf("Adding string %s to pool: pos=%zd eidx=%zd vidx=%zd\n",
                String8(value).string(), SSIZE(pos), SSIZE(eidx), SSIZE(vidx));
    }

    return pos;
}

status_t StringPool::addStyleSpan(size_t idx, const String16& name,
                                  uint32_t start, uint32_t end)
{
    entry_style_span span;
    span.name = name;
    span.span.firstChar = start;
    span.span.lastChar = end;
    return addStyleSpan(idx, span);
}

status_t StringPool::addStyleSpans(size_t idx, const Vector<entry_style_span>& spans)
{
    const size_t N=spans.size();
    for (size_t i=0; i<N; i++) {
        status_t err = addStyleSpan(idx, spans[i]);
        if (err != NO_ERROR) {
            return err;
        }
    }
    return NO_ERROR;
}

status_t StringPool::addStyleSpan(size_t idx, const entry_style_span& span)
{
    // Place blank entries in the span array up to this index.
    while (mEntryStyleArray.size() <= idx) {
        mEntryStyleArray.add();
    }

    entry_style& style = mEntryStyleArray.editItemAt(idx);
    style.spans.add(span);
    mEntries.editItemAt(mEntryArray[idx]).hasStyles = true;
    return NO_ERROR;
}

StringPool::ConfigSorter::ConfigSorter(const StringPool& pool) : pool(pool)
{
}

bool StringPool::ConfigSorter::operator()(size_t l, size_t r)
{
    const StringPool::entry& lhe = pool.mEntries[pool.mEntryArray[l]];
    const StringPool::entry& rhe = pool.mEntries[pool.mEntryArray[r]];
    return lhe.compare(rhe) < 0;
}

void StringPool::sortByConfig()
{
    LOG_ALWAYS_FATAL_IF(mOriginalPosToNewPos.size() > 0, "Can't sort string pool after already sorted.");

    const size_t N = mEntryArray.size();

    // This is a vector that starts out with a 1:1 mapping to entries
    // in the array, which we will sort to come up with the desired order.
    // At that point it maps from the new position in the array to the
    // original position the entry appeared.
    Vector<size_t> newPosToOriginalPos;
    newPosToOriginalPos.setCapacity(N);
    for (size_t i=0; i < N; i++) {
        newPosToOriginalPos.add(i);
    }

    // Sort the array.
    if (kIsDebug) {
        printf("SORTING STRINGS BY CONFIGURATION...\n");
    }
    ConfigSorter sorter(*this);
    std::sort(newPosToOriginalPos.begin(), newPosToOriginalPos.end(), sorter);
    if (kIsDebug) {
        printf("DONE SORTING STRINGS BY CONFIGURATION.\n");
    }

    // Create the reverse mapping from the original position in the array
    // to the new position where it appears in the sorted array.  This is
    // so that clients can re-map any positions they had previously stored.
    mOriginalPosToNewPos = newPosToOriginalPos;
    for (size_t i=0; i<N; i++) {
        mOriginalPosToNewPos.editItemAt(newPosToOriginalPos[i]) = i;
    }

#if 0
    SortedVector<entry> entries;

    for (size_t i=0; i<N; i++) {
        printf("#%d was %d: %s\n", i, newPosToOriginalPos[i],
                mEntries[mEntryArray[newPosToOriginalPos[i]]].makeConfigsString().string());
        entries.add(mEntries[mEntryArray[i]]);
    }

    for (size_t i=0; i<entries.size(); i++) {
        printf("Sorted config #%d: %s\n", i,
                entries[i].makeConfigsString().string());
    }
#endif

    // Now we rebuild the arrays.
    Vector<entry> newEntries;
    Vector<size_t> newEntryArray;
    Vector<entry_style> newEntryStyleArray;
    DefaultKeyedVector<size_t, size_t> origOffsetToNewOffset;

    for (size_t i=0; i<N; i++) {
        // We are filling in new offset 'i'; oldI is where we can find it
        // in the original data structure.
        size_t oldI = newPosToOriginalPos[i];
        // This is the actual entry associated with the old offset.
        const entry& oldEnt = mEntries[mEntryArray[oldI]];
        // This is the same entry the last time we added it to the
        // new entry array, if any.
        ssize_t newIndexOfOffset = origOffsetToNewOffset.indexOfKey(oldI);
        size_t newOffset;
        if (newIndexOfOffset < 0) {
            // This is the first time we have seen the entry, so add
            // it.
            newOffset = newEntries.add(oldEnt);
            newEntries.editItemAt(newOffset).indices.clear();
        } else {
            // We have seen this entry before, use the existing one
            // instead of adding it again.
            newOffset = origOffsetToNewOffset.valueAt(newIndexOfOffset);
        }
        // Update the indices to include this new position.
        newEntries.editItemAt(newOffset).indices.add(i);
        // And add the offset of the entry to the new entry array.
        newEntryArray.add(newOffset);
        // Add any old style to the new style array.
        if (mEntryStyleArray.size() > 0) {
            if (oldI < mEntryStyleArray.size()) {
                newEntryStyleArray.add(mEntryStyleArray[oldI]);
            } else {
                newEntryStyleArray.add(entry_style());
            }
        }
    }

    // Now trim any entries at the end of the new style array that are
    // not needed.
    for (ssize_t i=newEntryStyleArray.size()-1; i>=0; i--) {
        const entry_style& style = newEntryStyleArray[i];
        if (style.spans.size() > 0) {
            // That's it.
            break;
        }
        // This one is not needed; remove.
        newEntryStyleArray.removeAt(i);
    }

    // All done, install the new data structures and upate mValues with
    // the new positions.
    mEntries = newEntries;
    mEntryArray = newEntryArray;
    mEntryStyleArray = newEntryStyleArray;
    mValues.clear();
    for (size_t i=0; i<mEntries.size(); i++) {
        const entry& ent = mEntries[i];
        mValues.add(ent.value, ent.indices[0]);
    }

#if 0
    printf("FINAL SORTED STRING CONFIGS:\n");
    for (size_t i=0; i<mEntries.size(); i++) {
        const entry& ent = mEntries[i];
        printf("#" ZD " %s: %s\n", (ZD_TYPE)i, ent.makeConfigsString().string(),
                String8(ent.value).string());
    }
#endif
}

sp<AaptFile> StringPool::createStringBlock()
{
    sp<AaptFile> pool = new AaptFile(String8(), AaptGroupEntry(),
                                     String8());
    status_t err = writeStringBlock(pool);
    return err == NO_ERROR ? pool : NULL;
}

#define ENCODE_LENGTH(str, chrsz, strSize) \
{ \
    size_t maxMask = 1 << ((chrsz*8)-1); \
    size_t maxSize = maxMask-1; \
    if (strSize > maxSize) { \
        *str++ = maxMask | ((strSize>>(chrsz*8))&maxSize); \
    } \
    *str++ = strSize; \
}

status_t StringPool::writeStringBlock(const sp<AaptFile>& pool)
{
    // Allow appending.  Sorry this is a little wacky.
    if (pool->getSize() > 0) {
        sp<AaptFile> block = createStringBlock();
        if (block == NULL) {
            return UNKNOWN_ERROR;
        }
        ssize_t res = pool->writeData(block->getData(), block->getSize());
        return (res >= 0) ? (status_t)NO_ERROR : res;
    }

    // First we need to add all style span names to the string pool.
    // We do this now (instead of when the span is added) so that these
    // will appear at the end of the pool, not disrupting the order
    // our client placed their own strings in it.
    
    const size_t STYLES = mEntryStyleArray.size();
    size_t i;

    for (i=0; i<STYLES; i++) {
        entry_style& style = mEntryStyleArray.editItemAt(i);
        const size_t N = style.spans.size();
        for (size_t i=0; i<N; i++) {
            entry_style_span& span = style.spans.editItemAt(i);
            ssize_t idx = add(span.name, true);
            if (idx < 0) {
                fprintf(stderr, "Error adding span for style tag '%s'\n",
                        String8(span.name).string());
                return idx;
            }
            span.span.name.index = (uint32_t)idx;
        }
    }

    const size_t ENTRIES = mEntryArray.size();

    // Now build the pool of unique strings.

    const size_t STRINGS = mEntries.size();
    const size_t preSize = sizeof(ResStringPool_header)
                         + (sizeof(uint32_t)*ENTRIES)
                         + (sizeof(uint32_t)*STYLES);
    if (pool->editData(preSize) == NULL) {
        fprintf(stderr, "ERROR: Out of memory for string pool\n");
        return NO_MEMORY;
    }

    const size_t charSize = mUTF8 ? sizeof(uint8_t) : sizeof(uint16_t);

    size_t strPos = 0;
    for (i=0; i<STRINGS; i++) {
        entry& ent = mEntries.editItemAt(i);
        const size_t strSize = (ent.value.size());
        const size_t lenSize = strSize > (size_t)(1<<((charSize*8)-1))-1 ?
            charSize*2 : charSize;

        String8 encStr;
        if (mUTF8) {
            encStr = String8(ent.value);
        }

        const size_t encSize = mUTF8 ? encStr.size() : 0;
        const size_t encLenSize = mUTF8 ?
            (encSize > (size_t)(1<<((charSize*8)-1))-1 ?
                charSize*2 : charSize) : 0;

        ent.offset = strPos;

        const size_t totalSize = lenSize + encLenSize +
            ((mUTF8 ? encSize : strSize)+1)*charSize;

        void* dat = (void*)pool->editData(preSize + strPos + totalSize);
        if (dat == NULL) {
            fprintf(stderr, "ERROR: Out of memory for string pool\n");
            return NO_MEMORY;
        }
        dat = (uint8_t*)dat + preSize + strPos;
        if (mUTF8) {
            uint8_t* strings = (uint8_t*)dat;

            ENCODE_LENGTH(strings, sizeof(uint8_t), strSize)

            ENCODE_LENGTH(strings, sizeof(uint8_t), encSize)

            strncpy((char*)strings, encStr, encSize+1);
        } else {
            char16_t* strings = (char16_t*)dat;

            ENCODE_LENGTH(strings, sizeof(char16_t), strSize)

            strcpy16_htod(strings, ent.value);
        }

        strPos += totalSize;
    }

    // Pad ending string position up to a uint32_t boundary.

    if (strPos&0x3) {
        size_t padPos = ((strPos+3)&~0x3);
        uint8_t* dat = (uint8_t*)pool->editData(preSize + padPos);
        if (dat == NULL) {
            fprintf(stderr, "ERROR: Out of memory padding string pool\n");
            return NO_MEMORY;
        }
        memset(dat+preSize+strPos, 0, padPos-strPos);
        strPos = padPos;
    }

    // Build the pool of style spans.

    size_t styPos = strPos;
    for (i=0; i<STYLES; i++) {
        entry_style& ent = mEntryStyleArray.editItemAt(i);
        const size_t N = ent.spans.size();
        const size_t totalSize = (N*sizeof(ResStringPool_span))
                               + sizeof(ResStringPool_ref);

        ent.offset = styPos-strPos;
        uint8_t* dat = (uint8_t*)pool->editData(preSize + styPos + totalSize);
        if (dat == NULL) {
            fprintf(stderr, "ERROR: Out of memory for string styles\n");
            return NO_MEMORY;
        }
        ResStringPool_span* span = (ResStringPool_span*)(dat+preSize+styPos);
        for (size_t i=0; i<N; i++) {
            span->name.index = htodl(ent.spans[i].span.name.index);
            span->firstChar = htodl(ent.spans[i].span.firstChar);
            span->lastChar = htodl(ent.spans[i].span.lastChar);
            span++;
        }
        span->name.index = htodl(ResStringPool_span::END);

        styPos += totalSize;
    }

    if (STYLES > 0) {
        // Add full terminator at the end (when reading we validate that
        // the end of the pool is fully terminated to simplify error
        // checking).
        size_t extra = sizeof(ResStringPool_span)-sizeof(ResStringPool_ref);
        uint8_t* dat = (uint8_t*)pool->editData(preSize + styPos + extra);
        if (dat == NULL) {
            fprintf(stderr, "ERROR: Out of memory for string styles\n");
            return NO_MEMORY;
        }
        uint32_t* p = (uint32_t*)(dat+preSize+styPos);
        while (extra > 0) {
            *p++ = htodl(ResStringPool_span::END);
            extra -= sizeof(uint32_t);
        }
        styPos += extra;
    }

    // Write header.

    ResStringPool_header* header =
        (ResStringPool_header*)pool->padData(sizeof(uint32_t));
    if (header == NULL) {
        fprintf(stderr, "ERROR: Out of memory for string pool\n");
        return NO_MEMORY;
    }
    memset(header, 0, sizeof(*header));
    header->header.type = htods(RES_STRING_POOL_TYPE);
    header->header.headerSize = htods(sizeof(*header));
    header->header.size = htodl(pool->getSize());
    header->stringCount = htodl(ENTRIES);
    header->styleCount = htodl(STYLES);
    if (mUTF8) {
        header->flags |= htodl(ResStringPool_header::UTF8_FLAG);
    }
    header->stringsStart = htodl(preSize);
    header->stylesStart = htodl(STYLES > 0 ? (preSize+strPos) : 0);

    // Write string index array.

    uint32_t* index = (uint32_t*)(header+1);
    for (i=0; i<ENTRIES; i++) {
        entry& ent = mEntries.editItemAt(mEntryArray[i]);
        *index++ = htodl(ent.offset);
        if (kIsDebug) {
            printf("Writing entry #%zu: \"%s\" ent=%zu off=%zu\n",
                    i,
                    String8(ent.value).string(),
                    mEntryArray[i],
                    ent.offset);
        }
    }

    // Write style index array.

    for (i=0; i<STYLES; i++) {
        *index++ = htodl(mEntryStyleArray[i].offset);
    }

    return NO_ERROR;
}

ssize_t StringPool::offsetForString(const String16& val) const
{
    const Vector<size_t>* indices = offsetsForString(val);
    ssize_t res = indices != NULL && indices->size() > 0 ? indices->itemAt(0) : -1;
    if (kIsDebug) {
        printf("Offset for string %s: %zd (%s)\n", String8(val).string(), SSIZE(res),
                res >= 0 ? String8(mEntries[mEntryArray[res]].value).string() : String8());
    }
    return res;
}

const Vector<size_t>* StringPool::offsetsForString(const String16& val) const
{
    ssize_t pos = mValues.valueFor(val);
    if (pos < 0) {
        return NULL;
    }
    return &mEntries[mEntryArray[pos]].indices;
}<|MERGE_RESOLUTION|>--- conflicted
+++ resolved
@@ -26,10 +26,7 @@
 // Set to true for noisy debug output.
 static const bool kIsDebug = false;
 
-<<<<<<< HEAD
-=======
 #if __cplusplus >= 201103L
->>>>>>> f8b2ac17
 void strcpy16_htod(char16_t* dst, const char16_t* src)
 {
     while (*src) {
